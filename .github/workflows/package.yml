--- conflicted
+++ resolved
@@ -18,18 +18,11 @@
         if: startsWith(matrix.os, 'ubuntu')
         run: |
           sudo apt-get update
-<<<<<<< HEAD
-          sudo apt-get -y install doxygen graphviz ninja-build mono-complete libsdl2-2.0 gnome-themes-standard libgtk2.0-0 xvfb alien git libretro-nestopia
-          MESEN_DIR=$(mktemp -d)
-          echo "MESEN_DIR=$MESEN_DIR" >> $GITHUB_ENV
-          cd $MESEN_DIR
-=======
           sudo apt-get -y install doxygen graphviz ninja-build mono-complete libsdl2-2.0 gnome-themes-standard libgtk2.0-0 xvfb git
           TESTTOOLS_DIR=$(mktemp -d)
           echo "TESTTOOLS_DIR=$TESTTOOLS_DIR" >> $GITHUB_ENV
           cd ${TESTTOOLS_DIR}
           #curl -Lo Mesen.exe https://github.com/NovaSquirrel/Mesen-X/releases/download/1.0.2/Mesen.exe
->>>>>>> 49252acc
           curl -Lo mesen.zip https://github.com/NovaSquirrel/Mesen-X/releases/download/1.0.1/Mesen-Linux.2022-05-14.zip
           unzip mesen.zip
           chmod +x Mesen.exe
