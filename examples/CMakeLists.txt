cmake_minimum_required(VERSION 3.18)

project(examples LANGUAGES C CXX)

# Install examples to root example dir, not bin/
set(CMAKE_INSTALL_BINDIR .)

function(install_example target)
  install(TARGETS ${target})
  install(FILES ${CMAKE_CURRENT_BINARY_DIR}/${target}.elf TYPE BIN)
endfunction()

add_executable(minimal minimal.c)
install_example(minimal)
if(HOSTED)
  add_executable(hello-getchar hello-getchar.c)
  install_example(hello-getchar)
  add_executable(hello-malloc hello-malloc.c)
  install_example(hello-malloc)
  add_executable(hello-new hello-new.cc)
  install_example(hello-new)
  add_executable(hello-printf hello-printf.c)
  install_example(hello-printf)
  add_executable(hello-putchar hello-putchar.c)
  install_example(hello-putchar)
  add_executable(init-functions init-functions.cc)
  install_example(init-functions)
endif()

if(PLATFORM MATCHES ^nes-)
  add_subdirectory(nes)
endif()
<<<<<<< HEAD

if(PLATFORM MATCHES ^cx16)
  add_subdirectory(cx16)
=======
if(PLATFORM MATCHES rpc8e)
  add_subdirectory(rpc8e)
>>>>>>> a19e0e99
endif()<|MERGE_RESOLUTION|>--- conflicted
+++ resolved
@@ -30,12 +30,11 @@
 if(PLATFORM MATCHES ^nes-)
   add_subdirectory(nes)
 endif()
-<<<<<<< HEAD
+
+if(PLATFORM MATCHES rpc8e)
+  add_subdirectory(rpc8e)
+endif()
 
 if(PLATFORM MATCHES ^cx16)
   add_subdirectory(cx16)
-=======
-if(PLATFORM MATCHES rpc8e)
-  add_subdirectory(rpc8e)
->>>>>>> a19e0e99
 endif()